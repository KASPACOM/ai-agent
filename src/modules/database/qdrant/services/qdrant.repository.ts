import { Injectable, Logger } from '@nestjs/common';
import { QdrantClientService } from './qdrant-client.service';
import { QdrantCollectionService } from './qdrant-collection.service';
import { QdrantConfigService } from '../config/qdrant.config';
import { QdrantPoint, QdrantSearchResult } from '../models/qdrant.model';
import { v5 as uuidv5 } from 'uuid';
import { EmbeddingService } from '../../../embedding/embedding.service';

/**
 * Qdrant Repository Service
 *
 * High-level domain operations for vector storage and retrieval
 * Provides tweet-specific operations for the ETL pipeline
 */
@Injectable()
export class QdrantRepository {
  private readonly logger = new Logger(QdrantRepository.name);
  private readonly UUID_NAMESPACE = '6ba7b810-9dad-11d1-80b4-00c04fd430c8'; // Standard UUID namespace for tweets

  constructor(
    private readonly qdrantClient: QdrantClientService,
    private readonly qdrantCollection: QdrantCollectionService,
    private readonly qdrantConfig: QdrantConfigService,
    private readonly embeddingService: EmbeddingService, // <-- Injected
  ) {}

  /**
   * Generate a UUID from a Twitter ID
   * This ensures Qdrant compatibility while maintaining deterministic IDs
   */
  private generateUuidFromTwitterId(twitterId: string): string {
    return uuidv5(twitterId, this.UUID_NAMESPACE);
  }

  /**
   * Store tweet vector with metadata
   */
  async storeTweetVector(
    tweetId: string,
    vector: number[],
    metadata: any,
    collectionName?: string,
  ): Promise<boolean> {
    try {
      this.logger.debug(`Storing tweet vector: ${tweetId} in collection: ${collectionName || 'default'}`);

      const targetCollection = collectionName || this.qdrantConfig.getCollectionName();

      // Ensure collection exists before storing
      if (!this.qdrantCollection.isCollectionInitialized()) {
        await this.qdrantCollection.ensureCollectionExists();
      }

      // Prepare point for insertion
      const point = {
        id: this.generateUuidFromTwitterId(tweetId), // Use UUID for Qdrant compatibility
        vector: vector,
        payload: {
          ...metadata,
          originalTweetId: tweetId, // Keep original Twitter ID in metadata
          stored_at: new Date().toISOString(),
          vector_dimensions: vector.length,
        },
      };

      // Store the vector
      const result = await this.qdrantClient.upsertPoints(targetCollection, [
        point,
      ]);

      if (result) {
        this.logger.debug(`Successfully stored tweet vector: ${tweetId}`);
        return true;
      } else {
        throw new Error('Upsert operation returned no result');
      }
    } catch (error) {
      this.logger.error(
        `Failed to store tweet vector ${tweetId}: ${error.message}`,
      );
      throw error;
    }
  }

  /**
   * Store multiple tweet vectors in batch
   */
  async storeTweetVectorsBatch(
    tweets: Array<{
      tweetId: string;
      vector: number[];
      metadata: any;
    }>,
    collectionName?: string,
  ): Promise<{
    success: boolean;
    stored: number;
    failed: number;
    errors: string[];
  }> {
    const result = {
      success: false,
      stored: 0,
      failed: 0,
      errors: [] as string[],
    };

    if (tweets.length === 0) {
      this.logger.warn('No tweets provided for batch storage');
      result.success = true;
      return result;
    }

    try {
      const targetCollection = collectionName || this.qdrantConfig.getCollectionName();
      this.logger.log(`Storing ${tweets.length} tweet vectors in batch to collection: ${targetCollection}`);

      // Ensure collection exists
      if (!this.qdrantCollection.isCollectionInitialized()) {
        await this.qdrantCollection.ensureCollectionExists();
      }

      // Prepare all points
      const points = tweets.map((tweet) => {
        // Create clean payload with only essential, serializable fields
        const cleanPayload = {
          // Core tweet data
          text: String(tweet.metadata.text || ''),
          author: String(tweet.metadata.author || ''),
          authorHandle: String(tweet.metadata.authorHandle || ''),
          createdAt: tweet.metadata.createdAt instanceof Date 
            ? tweet.metadata.createdAt.toISOString() 
            : String(tweet.metadata.createdAt || new Date().toISOString()),
          url: String(tweet.metadata.url || ''),
          
          // Kaspa analysis
          kaspaRelated: Boolean(tweet.metadata.kaspaRelated),
          kaspaTopics: Array.isArray(tweet.metadata.kaspaTopics) ? tweet.metadata.kaspaTopics : [],
          
          // Social data (safe defaults)
          hashtags: Array.isArray(tweet.metadata.hashtags) ? tweet.metadata.hashtags : [],
          mentions: Array.isArray(tweet.metadata.mentions) ? tweet.metadata.mentions : [],
          links: Array.isArray(tweet.metadata.links) ? tweet.metadata.links : [],
          
          // Metadata
          language: String(tweet.metadata.language || 'en'),
          source: String(tweet.metadata.source || 'twitter'),
          
          // Qdrant-specific
          originalTweetId: String(tweet.tweetId),
          stored_at: new Date().toISOString(),
          vector_dimensions: tweet.vector.length,
        };
        
        return {
          id: this.generateUuidFromTwitterId(tweet.tweetId),
          vector: tweet.vector,
          payload: cleanPayload,
        };
      });

      // Debug logging for first point to see structure
      if (points.length > 0) {
        const firstPoint = points[0];
        this.logger.debug(`🔍 Sample point structure:`);
        this.logger.debug(`Point ID: ${firstPoint.id}`);
        this.logger.debug(`Vector length: ${firstPoint.vector.length}`);
        this.logger.debug(`Vector sample: [${firstPoint.vector.slice(0, 5).join(', ')}...]`);
        this.logger.debug(`Payload keys: [${Object.keys(firstPoint.payload).join(', ')}]`);
        
        // Check for problematic vector values
        const hasNaN = firstPoint.vector.some(v => isNaN(v));
        const hasInfinity = firstPoint.vector.some(v => !isFinite(v));
        this.logger.debug(`Vector issues - NaN: ${hasNaN}, Infinity: ${hasInfinity}`);
      }

      // Store all vectors in batch
      const batchResult = await this.qdrantClient.upsertPoints(
        targetCollection,
        points,
      );

      if (batchResult) {
        result.stored = tweets.length;
        result.success = true;
        this.logger.log(`Successfully stored ${tweets.length} tweet vectors`);
      } else {
        throw new Error('Batch upsert operation returned no result');
      }
    } catch (error) {
      this.logger.error(`Batch storage failed: ${error.message}`);
      result.failed = tweets.length;
      result.errors.push(error.message);
    }

    return result;
  }

  /**
   * Search for similar tweets
   */
  async searchSimilarTweets(
    queryVector: number[],
    limit: number = 10,
    filters?: any,
  ): Promise<QdrantSearchResult[]> {
    try {
      this.logger.debug(`Searching for similar tweets (limit: ${limit})`);

      const collectionName = this.qdrantConfig.getCollectionName();
      const searchDefaults = this.qdrantConfig.getSearchDefaults();

      // Prepare search parameters
      const searchParams = {
        vector: queryVector,
        limit: Math.min(limit, 100), // Cap at 100 for performance
        score_threshold: searchDefaults.scoreThreshold,
        with_payload: searchDefaults.withPayload,
        with_vector: searchDefaults.withVector,
        filter: filters || undefined,
      };

      // Perform search
      const searchResult = await this.qdrantClient.searchPoints(
        collectionName,
        searchParams,
      );

      if (!searchResult) {
        return [];
      }

      // Transform results to our format
      const results: QdrantSearchResult[] = (searchResult || []).map(
        (result: any) => ({
          id: result.id,
          score: result.score,
          payload: result.payload,
          vector: result.vector,
        }),
      );

      this.logger.debug(`Found ${results.length} similar tweets`);
      return results;
    } catch (error) {
      this.logger.error(`Failed to search similar tweets: ${error.message}`);
      throw error;
    }
  }

  /**
   * Search tweets with text query and filters
   */
  async searchTweets(options: {
    queryVector?: number[];
    filters?: any;
    limit?: number;
    scoreThreshold?: number;
    author?: string;
    kaspaRelated?: boolean;
    dateFrom?: Date;
    dateTo?: Date;
  }): Promise<QdrantSearchResult[]> {
    try {
      this.logger.debug('Searching tweets with filters');

      // Build filter conditions
      const filterConditions: any[] = [];

      if (options.author) {
        filterConditions.push({
          key: 'authorHandle',
          match: { value: options.author },
        });
      }

      if (options.kaspaRelated !== undefined) {
        filterConditions.push({
          key: 'kaspaRelated',
          match: { value: options.kaspaRelated },
        });
      }

      if (options.dateFrom || options.dateTo) {
        const dateRange: any = {};
        if (options.dateFrom) {
          dateRange.gte = options.dateFrom.toISOString();
        }
        if (options.dateTo) {
          dateRange.lte = options.dateTo.toISOString();
        }
        filterConditions.push({
          key: 'createdAt',
          range: dateRange,
        });
      }

      // Combine filters
      let filter = undefined;
      if (filterConditions.length > 0) {
        filter = {
          must: filterConditions,
        };
      }

      // If we have a query vector, do similarity search
      if (options.queryVector) {
        return await this.searchSimilarTweets(
          options.queryVector,
          options.limit || 10,
          filter,
        );
      }

      // Otherwise, do a filtered scroll (get all matching records)
      return await this.scrollTweets(filter, options.limit || 10);
    } catch (error) {
      this.logger.error(`Failed to search tweets: ${error.message}`);
      throw error;
    }
  }

  /**
   * Scroll through tweets (get without similarity search)
   */
  async scrollTweets(
    filter?: any,
    limit: number = 10,
  ): Promise<QdrantSearchResult[]> {
    try {
      this.logger.debug(`Scrolling tweets with limit: ${limit}`);

      const collectionName = this.qdrantConfig.getCollectionName();

      // Use scroll API for filtered results without vector search
      const scrollParams = {
        limit: Math.min(limit, 100),
        with_payload: true,
        with_vector: false,
        filter: filter || undefined,
      };

      // Since we don't have direct scroll in the client, we'll simulate with search using a zero vector
      const zeroVector = new Array(
        this.qdrantConfig.getCollectionConfig().vectors.size,
      ).fill(0);

      const searchParams = {
        vector: zeroVector,
        limit: scrollParams.limit,
        score_threshold: 0, // Accept all scores for filtering-only queries
        with_payload: scrollParams.with_payload,
        with_vector: scrollParams.with_vector,
        filter: scrollParams.filter,
      };

      const result = await this.qdrantClient.searchPoints(
        collectionName,
        searchParams,
      );

      if (!result) {
        return [];
      }

      return (result || []).map((item: any) => ({
        id: item.id,
        score: item.score,
        payload: item.payload,
        vector: item.vector,
      }));
    } catch (error) {
      this.logger.error(`Failed to scroll tweets: ${error.message}`);
      throw error;
    }
  }

  /**
<<<<<<< HEAD
   * Search tweets by subject using embedding similarity
   */
  async searchTweetsBySubjectEmbedding(subject: string, limit: number = 10, filters?: any): Promise<QdrantSearchResult[]> {
    this.logger.debug(`Searching for similar tweets from the subject ${subject} (limit: ${limit})`);

    // Generate embedding for the subject
    const queryVector = await this.embeddingService.generateSingleEmbedding(subject);
    // Use similarity search
    const tweets = await this.searchSimilarTweets(queryVector, limit, filters);
    // Sort by createdAt descending
    return tweets.sort((a, b) => {
      const dateA = new Date(a.payload?.createdAt || a.payload?.created_at || 0).getTime();
      const dateB = new Date(b.payload?.createdAt || b.payload?.created_at || 0).getTime();
      return dateB - dateA;
    });
=======
   * Search for similar vectors in a Qdrant collection
   */
  async searchVectors(collectionName: string, queryVector: number[], limit: number = 10, filters?: any): Promise<any[]> {
    try {
      this.logger.debug(`Searching vectors in collection: ${collectionName} (limit: ${limit})`);
      const searchParams = {
        vector: queryVector,
        limit: Math.min(limit, 100),
        with_payload: true,
        with_vector: false,
        filter: filters || undefined,
      };
      return await this.qdrantClient.searchPoints(collectionName, searchParams);
    } catch (error) {
      this.logger.error(`Failed to search vectors in ${collectionName}: ${error.message}`);
      throw error;
    }
  }

  /**
   * Get tweet date boundaries (earliest and latest) for an account
   */
  async getTweetBoundariesForAccount(account: string, collectionName?: string): Promise<{
    earliest: Date | null;
    latest: Date | null;
    hasData: boolean;
  }> {
    try {
      const targetCollection = collectionName || this.qdrantConfig.getCollectionName();
      this.logger.debug(`Getting tweet boundaries for account: ${account} in collection: ${targetCollection}`);
      
      const searchParams = {
        vector: new Array(this.qdrantConfig.getCollectionConfig().vectors.size).fill(0),
        filter: {
          should: [ // Use 'should' to try both cases for legacy data compatibility
            {
              key: 'authorHandle',
              match: { value: account.toLowerCase() }, // Try lowercase first (new standard)
            },
            {
              key: 'authorHandle',
              match: { value: account }, // Fallback to original case (legacy data)
            },
          ],
        },
        limit: 1000,
        with_payload: true,
        with_vector: false,
      };

      let results = await this.qdrantClient.searchPoints(targetCollection, searchParams);

      // If no results with lowercase, try original case (legacy fallback)
      if ((!results || results.length === 0) && account !== account.toLowerCase()) {
        this.logger.debug(`No results with lowercase "${account.toLowerCase()}", trying original case "${account}"`);
        
        const fallbackSearchParams = {
          ...searchParams,
          filter: {
            must: [
              {
                key: 'authorHandle',
                match: { value: account },
              },
            ],
          },
        };
        
        results = await this.qdrantClient.searchPoints(targetCollection, fallbackSearchParams);
      }

      if (!results || results.length === 0) {
        this.logger.debug(`No tweets found for account: ${account}`);
        return { earliest: null, latest: null, hasData: false };
      }

      // Extract all createdAt dates and find min/max
      const dates = results
        .map(r => r.payload?.createdAt as string)
        .filter(Boolean)
        .map(dateStr => new Date(dateStr))
        .sort((a, b) => a.getTime() - b.getTime());

      const earliest = dates[0] || null;
      const latest = dates[dates.length - 1] || null;

      this.logger.debug(
        `Found boundaries for ${account}: earliest=${earliest?.toISOString()}, latest=${latest?.toISOString()}, count=${results.length}`,
      );

      return {
        earliest,
        latest,
        hasData: results.length > 0,
      };
    } catch (error) {
      this.logger.error(`Failed to get tweet boundaries for account ${account}: ${error.message}`);
      return { earliest: null, latest: null, hasData: false };
    }
  }

  /**
   * Get latest tweet by account (convenience method)
   */
  async getLatestTweetByAccount(
    account: string,
    collectionName?: string,
  ): Promise<any | null> {
    try {
      const boundaries = await this.getTweetBoundariesForAccount(account, collectionName);
      if (!boundaries.hasData || !boundaries.latest) {
        return null;
      }

      // Return a simple object with the latest date
      return {
        payload: {
          createdAt: boundaries.latest.toISOString(),
        },
      };
    } catch (error) {
      this.logger.error(`Failed to get latest tweet for account ${account}: ${error.message}`);
      return null;
    }
  }

  /**
   * Check repository health
   */
  async checkHealth(): Promise<{
    isHealthy: boolean;
    issues: string[];
    stats: any;
  }> {
    const issues: string[] = [];

    try {
      // Check collection health
      const collectionHealth = await this.qdrantCollection.checkCollectionHealth();

      if (!collectionHealth.isHealthy) {
        issues.push(...collectionHealth.issues);
      }

      // Check basic functionality
      try {
        await this.qdrantClient.healthCheck();
      } catch (error) {
        issues.push(`Qdrant client health check failed: ${error.message}`);
      }

      return {
        isHealthy: issues.length === 0,
        issues,
        stats: { message: 'Basic health check completed' },
      };
    } catch (error) {
      issues.push(`Repository health check failed: ${error.message}`);
      return {
        isHealthy: false,
        issues,
        stats: null,
      };
    }
>>>>>>> d242399e
  }

  /**
   * Get tweet by UUID (Qdrant point ID)
   */
  async getTweetById(tweetId: string): Promise<QdrantPoint | null> {
    try {
      this.logger.debug(`Getting tweet by UUID: ${tweetId}`);

      const collectionName = this.qdrantConfig.getCollectionName();
      const uuid = this.generateUuidFromTwitterId(tweetId);
      const result = await this.qdrantClient.getPoint(collectionName, uuid);

      if (!result) {
        return null;
      }

      return {
        id: result.id,
        vector: result.vector,
        payload: result.payload,
      };
    } catch (error) {
      this.logger.error(`Failed to get tweet ${tweetId}: ${error.message}`);
      return null;
    }
  }

  /**
   * Get tweet by original Twitter ID
   */
  async getTweetByOriginalId(
    originalTweetId: string,
  ): Promise<QdrantPoint | null> {
    try {
      this.logger.debug(
        `Getting tweet by original Twitter ID: ${originalTweetId}`,
      );

      const collectionName = this.qdrantConfig.getCollectionName();
      const uuid = this.generateUuidFromTwitterId(originalTweetId);
      const result = await this.qdrantClient.getPoint(collectionName, uuid);

      if (!result) {
        return null;
      }

      return {
        id: result.id,
        vector: result.vector,
        payload: result.payload,
      };
    } catch (error) {
      this.logger.error(
        `Failed to get tweet by original ID ${originalTweetId}: ${error.message}`,
      );
      return null;
    }
  }

  /**
   * Update tweet metadata
   */
  async updateTweetMetadata(tweetId: string, metadata: any): Promise<boolean> {
    try {
      this.logger.debug(`Updating tweet metadata: ${tweetId}`);

      // Get current tweet to preserve vector
      const currentTweet = await this.getTweetById(tweetId);

      if (!currentTweet) {
        throw new Error(`Tweet not found: ${tweetId}`);
      }

      // Update with new metadata while preserving vector
      const updatedPayload = {
        ...currentTweet.payload,
        ...metadata,
        updated_at: new Date().toISOString(),
      };

      return await this.storeTweetVector(
        tweetId,
        currentTweet.vector,
        updatedPayload,
      );
    } catch (error) {
      this.logger.error(
        `Failed to update tweet metadata ${tweetId}: ${error.message}`,
      );
      throw error;
    }
  }

  /**
   * Delete tweet vector by original Twitter ID
   */
  async deleteTweetVector(tweetId: string): Promise<boolean> {
    try {
      this.logger.debug(`Deleting tweet vector: ${tweetId}`);

      const collectionName = this.qdrantConfig.getCollectionName();
      const uuid = this.generateUuidFromTwitterId(tweetId);
      const result = await this.qdrantClient.deletePoints(collectionName, [
        uuid,
      ]);

      if (result) {
        this.logger.debug(`Successfully deleted tweet vector: ${tweetId}`);
        return true;
      } else {
        throw new Error('Delete operation returned no result');
      }
    } catch (error) {
      this.logger.error(
        `Failed to delete tweet vector ${tweetId}: ${error.message}`,
      );
      throw error;
    }
  }

  /**
   * Delete multiple tweets in batch
   */
  async deleteTweetVectorsBatch(tweetIds: string[]): Promise<{
    success: boolean;
    deleted: number;
    errors: string[];
  }> {
    const result = {
      success: false,
      deleted: 0,
      errors: [] as string[],
    };

    try {
      this.logger.log(`Deleting ${tweetIds.length} tweet vectors in batch`);

      const collectionName = this.qdrantConfig.getCollectionName();
      const deleteResult = await this.qdrantClient.deletePoints(
        collectionName,
        tweetIds,
      );

      if (deleteResult) {
        result.deleted = tweetIds.length;
        result.success = true;
        this.logger.log(
          `Successfully deleted ${tweetIds.length} tweet vectors`,
        );
      } else {
        throw new Error('Batch delete operation returned no result');
      }
    } catch (error) {
      this.logger.error(`Batch deletion failed: ${error.message}`);
      result.errors.push(error.message);
    }

    return result;
  }

  /**
   * Get storage statistics
   */
  async getStorageStats(): Promise<{
    totalVectors: number;
    storageSize: number;
    indexedVectors: number;
    collectionHealth: string;
  }> {
    try {
      this.logger.debug('Getting storage statistics');

      const collectionStats = await this.qdrantCollection.getCollectionStats();

      return {
        totalVectors: collectionStats.totalVectors,
        storageSize: collectionStats.diskUsage || 0,
        indexedVectors: collectionStats.indexedVectors,
        collectionHealth: collectionStats.status,
      };
    } catch (error) {
      this.logger.error(`Failed to get storage stats: ${error.message}`);
      return {
        totalVectors: 0,
        storageSize: 0,
        indexedVectors: 0,
        collectionHealth: 'error',
      };
    }
  }
 /**
   * Get latest tweet by timestamp (globally or by account)
   */
 async getLatestTweetByTimestamp(
  account?: string,
  collectionName?: string,
): Promise<QdrantSearchResult | null> {
  try {
    const targetCollection = collectionName || this.qdrantConfig.getCollectionName();
    this.logger.debug(
      `Getting latest tweet by timestamp${account ? ` for account: ${account}` : ' globally'} in collection: ${targetCollection}`,
    );

    // Build filter for account if specified
    const filter = account
      ? {
          must: [
            {
              key: 'authorHandle',
              match: { value: account },
            },
          ],
        }
      : undefined;

    // Use zero vector for filtering-only query
    const zeroVector = new Array(
      this.qdrantConfig.getCollectionConfig().vectors.size,
    ).fill(0);

    const searchParams = {
      vector: zeroVector,
      limit: 1, // We only want the latest one
      score_threshold: 0, // Accept all scores for filtering-only queries
      with_payload: true,
      with_vector: false,
      filter: filter,
    };

    const result = await this.qdrantClient.searchPoints(
      targetCollection,
      searchParams,
    );

    if (!result || result.length === 0) {
      this.logger.debug(
        `No tweets found${account ? ` for account: ${account}` : ' globally'}`,
      );
      return null;
    }

    // Sort by createdAt descending to get the latest
    const sortedResults = result.sort((a: any, b: any) => {
      const dateA = new Date(a.payload.createdAt);
      const dateB = new Date(b.payload.createdAt);
      return dateB.getTime() - dateA.getTime();
    });

    const latestTweet = sortedResults[0];

    this.logger.debug(
      `Found latest tweet${account ? ` for account: ${account}` : ' globally'}: ${latestTweet.payload.originalTweetId} at ${latestTweet.payload.createdAt}`,
    );

    return {
      id: latestTweet.id,
      version: latestTweet.version || 0,
      score: latestTweet.score,
      payload: latestTweet.payload,
      vector: latestTweet.vector,
    };
  } catch (error) {
    this.logger.error(
      `Failed to get latest tweet${account ? ` for account: ${account}` : ' globally'}: ${error.message}`,
    );
    return null;
  }
}

/**
 * Get latest tweet globally (convenience method)
 */
async getLatestTweetGlobally(collectionName?: string): Promise<QdrantSearchResult | null> {
  return this.getLatestTweetByTimestamp(undefined, collectionName);
}

/**
 * Get the earliest tweet date for a specific account
 * Used for historical backfill boundary detection
 */
async getEarliestTweetByAccount(
  account: string,
): Promise<QdrantSearchResult | null> {
  try {
    this.logger.debug(`Getting earliest tweet for account: ${account}`);
    
    const collectionName = this.qdrantConfig.getCollectionName();
    
    const searchParams = {
      vector: new Array(
        this.qdrantConfig.getCollectionConfig().vectors.size,
      ).fill(0),
      filter: {
        must: [
          {
            key: 'author',
            match: { value: account },
          },
        ],
      },
      limit: 1,
      with_payload: true,
      with_vector: false,
      // Sort by created_at ascending to get earliest
      params: {
        exact: false,
      },
    };

    // Search and manually sort by created_at since Qdrant doesn't have native sorting
    const largerResult = await this.qdrantClient.searchPoints(
      collectionName,
      {
        ...searchParams,
        limit: 100, // Get more results to sort manually
      },
    );

    if (!largerResult || largerResult.length === 0) {
      this.logger.debug(`No tweets found for account: ${account}`);
      return null;
    }

    // Sort by created_at ascending and take the first (earliest)
    const sortedResults = largerResult.sort((a, b) => {
      const dateA = new Date(a.payload?.created_at as string).getTime();
      const dateB = new Date(b.payload?.created_at as string).getTime();
      return dateA - dateB;
    });

    const earliestTweet = sortedResults[0];
    this.logger.debug(
      `Found earliest tweet for ${account}: ${earliestTweet.payload?.created_at}`,
    );

    return {
      id: earliestTweet.id as string,
      version: earliestTweet.version || 0,
      score: earliestTweet.score || 0,
      payload: earliestTweet.payload || {},
    };
  } catch (error) {
    this.logger.error(
      `Failed to get earliest tweet for account ${account}: ${error.message}`,
    );
    return null;
  }
}

/**
 * List all Qdrant collections
 */
async listCollections(): Promise<any[]> {
  try {
    this.logger.debug('Listing all Qdrant collections');
    return await this.qdrantClient.getCollections();
  } catch (error) {
    this.logger.error(`Failed to list collections: ${error.message}`);
    throw error;
  }
}

/**
 * Get information about a specific Qdrant collection
 */
async getCollectionInfo(collectionName: string): Promise<any> {
  try {
    this.logger.debug(`Getting info for collection: ${collectionName}`);
    return await this.qdrantClient.getCollectionInfo(collectionName);
  } catch (error) {
    this.logger.error(`Failed to get collection info for ${collectionName}: ${error.message}`);
    throw error;
  }
}

/**
 * Get statistics for a specific Qdrant collection
 */
async getCollectionStats(collectionName: string): Promise<any> {
  try {
    this.logger.debug(`Getting stats for collection: ${collectionName}`);
    return await this.qdrantClient.getCollectionStats(collectionName);
  } catch (error) {
    this.logger.error(`Failed to get collection stats for ${collectionName}: ${error.message}`);
    throw error;
  }
}


/**
 * Get a vector and its metadata by ID from a Qdrant collection
 */
async getVectorById(collectionName: string, id: string): Promise<any> {
  try {
    this.logger.debug(`Getting vector by ID: ${id} from collection: ${collectionName}`);
    return await this.qdrantClient.getPoint(collectionName, id);
  } catch (error) {
    this.logger.error(`Failed to get vector by ID ${id} from ${collectionName}: ${error.message}`);
    throw error;
  }
}
}<|MERGE_RESOLUTION|>--- conflicted
+++ resolved
@@ -376,7 +376,6 @@
   }
 
   /**
-<<<<<<< HEAD
    * Search tweets by subject using embedding similarity
    */
   async searchTweetsBySubjectEmbedding(subject: string, limit: number = 10, filters?: any): Promise<QdrantSearchResult[]> {
@@ -392,7 +391,9 @@
       const dateB = new Date(b.payload?.createdAt || b.payload?.created_at || 0).getTime();
       return dateB - dateA;
     });
-=======
+  }
+
+  /*
    * Search for similar vectors in a Qdrant collection
    */
   async searchVectors(collectionName: string, queryVector: number[], limit: number = 10, filters?: any): Promise<any[]> {
@@ -557,7 +558,6 @@
         stats: null,
       };
     }
->>>>>>> d242399e
   }
 
   /**
