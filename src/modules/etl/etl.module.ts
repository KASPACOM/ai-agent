--- conflicted
+++ resolved
@@ -9,12 +9,8 @@
 // === ETL Services ===
 import { TelegramApiService } from './services/telegram-api.service';
 import { TelegramMTProtoService } from './services/telegram-mtproto.service';
-<<<<<<< HEAD
-import { EmbeddingService } from './services/embedding.service';
-=======
 import { EmbeddingModule } from '../embedding/embedding.module';
 import { BaseIndexerService } from './services/base-indexer.service';
->>>>>>> bf7691b7
 import { TwitterIndexerService } from './services/twitter-indexer.service';
 import { TelegramIndexerService } from './services/telegram-indexer.service';
 import { IndexerProviderService } from './providers/indexer.provider';
@@ -68,11 +64,8 @@
     AppConfigModule,
     DatabaseModule, // For vector storage integration
     ScheduleModule.forRoot(), // Enable cron job scheduling
-<<<<<<< HEAD
     TwitterApiModule,
-=======
     EmbeddingModule, // <-- Use EmbeddingModule for EmbeddingService
->>>>>>> bf7691b7
   ],
   providers: [
     // === Configuration ===
@@ -99,11 +92,8 @@
     EtlConfigService,
 
     // === Core ETL Services ===
-<<<<<<< HEAD
     EmbeddingService,
-=======
     TwitterApiService,
->>>>>>> bf7691b7
     TwitterIndexerService,
     TelegramIndexerService,
     IndexerProviderService,
